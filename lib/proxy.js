--- conflicted
+++ resolved
@@ -304,11 +304,6 @@
     req.url = path.join(target.pathname, req.url);
   }
   
-<<<<<<< HEAD
-  // pass the target host to the proxy so we can provide a host header
-  req.host = target.host;
-=======
-  
   //
   // Host headers are passed through from the source by default
   // Often we want to use the host header of the target instead
@@ -316,7 +311,6 @@
   if (target.useTargetHostHeader === true) {
     req.host = target.host;
   }
->>>>>>> 081bb622
 
   this.log && this.log.info("Proxying %s to %s", src + url, path.join(target.host, req.url))
 
